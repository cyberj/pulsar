--- conflicted
+++ resolved
@@ -14,12 +14,6 @@
         worker = pulsar.get_actor()
         self.assertTrue(pulsar.is_actor(worker))
         self.assertTrue(worker.running())
-<<<<<<< HEAD
-        self.assertEqual(worker.state, 'running')
-        self.assertEqual(worker.tid,threading.current_thread().ident)
-        if worker.isprocess():
-            self.assertEqual(worker.pid,os.getpid())
-=======
         self.assertFalse(worker.closed())
         self.assertFalse(worker.stopped())
         self.assertEqual(worker.state, 'running')
@@ -35,7 +29,6 @@
         mailbox = monitor.mailbox
         self.assertEqual(mailbox, arbiter.mailbox)
         self.assertTrue(mailbox.async)
->>>>>>> 2fbd71a9
         
     def testMailbox(self):
         worker = pulsar.get_actor()
