'''A deferred module with almost the same API as twisted.'''
import sys
from copy import copy
import logging
import traceback
from threading import current_thread, local
from collections import deque, namedtuple
from inspect import isgenerator, isfunction, ismethod, istraceback
from time import sleep

from pulsar import AlreadyCalledError, DeferredFailure, HaltServer

from .access import thread_loop


__all__ = ['Deferred',
           'MultiDeferred',
           'DeferredGenerator',
           'Failure',
           'as_failure',
           'is_failure',
           'raise_failure',
           'log_failure',
           'is_async',
           'async_object',
           'maybe_async',
           'make_async',
           'safe_async',
           'async',
           'multi_async',
           'ispy3k',
           'NOT_DONE',
           'STOP_ON_FAILURE',
           'CLEAR_ERRORS']

ispy3k = sys.version_info >= (3, 0)
if ispy3k:
    import pickle
    iteritems = lambda d : d.items()
    itervalues = lambda d : d.values()
    def raise_error_trace(err, traceback):
        if istraceback(traceback):
            raise err.with_traceback(traceback)
        else:
            raise err
    range = range
else:   # pragma : nocover
    import cPickle as pickle
    from pulsar.utils._py2 import *
    iteritems = lambda d : d.iteritems()
    itervalues = lambda d : d.itervalues()
    range = xrange
    
# Special objects
class NOT_DONE(object):
    pass

class STOP_ON_FAILURE(object):
    pass

class CLEAR_ERRORS(object):
    pass

EMPTY_DICT = {}

logger = logging.getLogger('pulsar.async.defer')

remote_stacktrace = namedtuple('remote_stacktrace', 'error_class error trace')

pass_through = lambda result: result

def iterdata(stream, start=0):
    '''Iterate over a stream which is either a dictionary or a list. This
iterator is over key-value pairs for a dictionary, and index-value pairs
for a list.'''
    if isinstance(stream, dict):
        return iteritems(stream)
    else:
        return enumerate(stream, start)

def is_generalised_generator(value):
    '''Check if *value* is a generator. This is more general than the
inspect.isgenerator function.'''
    return hasattr(value, '__iter__') and not hasattr(value, '__len__')

def is_stack_trace(trace):
    if isinstance(trace, remote_stacktrace):
        return True
    elif isinstance(trace,tuple) and len(trace) == 3:
        return istraceback(trace[2]) or\
                 (trace[2] is None and isinstance(trace[1],trace[0]))
    return False    
    
def update_failure(f):
    '''If *f* is an instance of :class:`Failure` add the current
 ``sys.exc_info`` otherwuise return a new :class:`Failure` with current
 ``sys.exc_info``.'''
    if not isinstance(f,Failure):
        f = Failure()
    return f.append(sys.exc_info())
    
def is_failure(value):
    return isinstance(value, Failure)
    
def as_failure(value, msg=None):
    '''Convert *value* into a :class:`Failure` if it is a stack trace or an
exception, otherwise returns *value*.'''
    if isinstance(value, Exception):
        exc_info = sys.exc_info()
        if value == exc_info[1]:
            return Failure(exc_info, msg)
        else:
            return Failure((value.__class__, value, None), msg)
    elif is_stack_trace(value):
        return Failure(value, msg)
    else:
        return value
    
def raise_failure(f):
    '''Decorator for raising failures'''
    def _(*args, **kwargs):
        r = f(*args, **kwargs)
        if is_failure(r):
            r.raise_all()
        return r
    _.__name__ = f.__name__
    _.__doc__ = f.__doc__
    return _

def is_async(obj):
    '''Check if *obj* is an asynchronous instance'''
    return isinstance(obj, Deferred)

def safe_async(f, args=None, kwargs=None, description=None, max_errors=None):
    '''Execute function *f* safely and return an asynchronous result'''
    try:
        kwargs = kwargs if kwargs is not None else EMPTY_DICT
        args = args or ()
        result = f(*args, **kwargs)
    except:
        result = sys.exc_info()
    return make_async(result, max_errors=max_errors, description=description)

def async(func):
    '''Asynchronous decorator for a function *func*'''
    def _(*args, **kwargs):
        return safe_async(func, args=args, kwargs=kwargs)
    
    _.__name__ = func.__name__
    _.__doc__ = func.__doc__
    return _

def async_object(obj):
    '''Obtain the result if available, otherwise it returns self.'''
    if is_async(obj):
        return obj.result if obj.called and not obj.paused else obj
    else:
        return obj
    
def multi_async(func):
    '''Decorator for a function *func* which returns an iterable over, possibly
asynchronous, values. This decorator create an instance of a
:class:`MultiDeferred` called once all asynchronous values have been caled.'''
    def _(*args, **kwargs):
        try:
            return MultiDeferred(func(*args, **kwargs), type=list).lock()
        except Exception as e:
            return make_async(e)
    _.__name__ = func.__name__
    _.__doc__ = func.__doc__
    return _

def maybe_async(val, description=None, max_errors=None):
    '''Convert *val* into an asynchronous instance only if *val* is a generator
or a function.'''
    if isgenerator(val):
        return DeferredGenerator(val, max_errors=max_errors,
                                 description=description)
    elif isfunction(val) or ismethod(val):
        return safe_async(val)
    else:
        return val
    
def make_async(val=None, description=None, max_errors=None):
    '''Convert *val* into an :class:`Deferred` asynchronous instance
so that callbacks can be attached to it.

:parameter val: can be a generator or any other value. If a generator, a
    :class:`DeferredGenerator` instance will be returned.
:parameter max_errors: the maximum number of errors tolerated if *val* is
    a generator. Default `None`.
:rtype: a :class:`Deferred` instance.

This function is useful when someone needs to treat a value as a deferred::

    v = ...
    make_async(v).add_callback(...)
    
'''
    if not is_async(val):
        if isgenerator(val):
            return DeferredGenerator(val, max_errors=max_errors,
                                     description=description)
        else:
            d = Deferred(description=description)
            d.callback(val)
            return d
    else:
        if description:
            val._description = description
        return val

def log_failure(failure):
    '''Log the *failure* if *failure* is a :class:`Failure`.'''
    if is_failure(failure):
        failure.log()
    return failure

############################################################### Failure
class Failure(object):
    '''Aggregate failures during :class:`Deferred` callbacks.
    
.. attribute:: traces

    List of (``errorType``, ``errvalue``, ``traceback``) occured during
    the execution of a :class:`Deferred`.
    
'''
    logged = False
    def __init__(self, err=None, msg=None):
        self.should_stop = False
        self.msg = msg or ''
        if isinstance(err, self.__class__):
            self.traces = copy(err.traces)
        else:
            self.traces = []
            self.append(err)
            
    def __repr__(self):
        return '\n\n'.join(self.format_all())
    __str__ = __repr__
    
    def append(self, trace):
        '''Add new failure to self.'''
        if trace:
            if isinstance(trace, Failure):
                self.traces.extend(trace.traces)
            elif isinstance(trace, Exception):
                self.traces.append(sys.exc_info())
            elif is_stack_trace(trace):
                self.traces.append(trace)
        return self
    
    def clear(self):
        self.traces = []
    
    def format_all(self):
        for exctype, value, tb in self:
            if istraceback(tb):
                tb = traceback.format_exception(exctype, value, tb)
            if tb:
                yield '\n'.join(tb)
            else:
                yield str(value)
                
    def __getstate__(self):
        traces = []
        for exctype, value, tb in self:
            if istraceback(tb):
                tb = traceback.format_exception(exctype, value, tb)
            traces.append(remote_stacktrace(exctype, value, tb))
        state = self.__dict__.copy()
        state['traces'] = traces
        return state
    
    def __getitem__(self, index):
        return self.traces[index]
    
    def __len__(self):
        return len(self.traces)
    
    def __iter__(self):
        return iter(self.traces)
    
    def raise_all(self, first=True):
        pos = 0 if first else -1
        if self.traces and isinstance(self.traces[pos][1],Exception):
            eclass, error, trace = self.traces.pop()
            self.log()
            raise_error_trace(error, trace)
        else:
            self.log()
            N = len(self.traces)
            if N == 1:
                raise DeferredFailure(
                    'There was one failure during callbacks.')
            elif N > 1:
                raise DeferredFailure(
                    'There were {0} failures during callbacks.'.format(N))
    @property
    def trace(self):
        if self.traces:
            return self.traces[-1]
        else:
            return (None,None,None)
                
    def log(self, log=None):
<<<<<<< HEAD
        log = log or logger
        for e in self:
            log.critical('', exc_info = e)
    
    
def update_failure(f):
    '''If *f* is an instance of :class:`Failure` add the current
 ``sys.exc_info`` otherwuise return a new :class:`Failure` with current
 ``sys.exc_info``.'''
    if not isinstance(f,Failure):
        f = Failure()
    return f.append(sys.exc_info())
    
    
def is_failure(data):
    if isinstance(data,Failure):
        return True
    else:
        return is_stack_trace(data)
    
    
def as_failure(data):
    if isinstance(data,Failure):
        return data
    elif is_stack_trace(data):
        return Failure(data)
    elif isinstance(data,Exception):
        exc_info = sys.exc_info()
        if data == exc_info[1]:
            return Failure(exc_info)
        else:
            return Failure((data.__class__,data,None))
    

def raise_failure(result):
    '''Utility callback function which stop execution of callbacks on failure
and raise errors.'''
    if isinstance(result,Failure):
        result.should_stop = True
    return result

        
def is_async(obj):
    return isinstance(obj,Deferred)


def async_func_call(func, result, *args, **kwargs):
    callback = lambda : func(*args,**kwargs)
    if is_async(result):
        return result.add_callback(callback)
    else:
        return callback()

async_value = lambda value : lambda result : value 
    

def make_async(val = None, max_errors = None, description = None):
    '''Convert *val* into an :class:`Deferred` asynchronous instance
so that callbacks can be attached to it.

:parameter val: can be a generator or any other value. If a generator, a
    :class:`DeferredGenerator` instance will be returned.
:rtype: a :class:`Deferred` instance.

This function is useful when someone whants to treat a value as a deferred::

    v = ...
    make_async(v).add_callback(...)
    
'''
    if not is_async(val):
        if isgenerator(val):
            return DeferredGenerator(val,max_errors,description=description)
        else:
            d = Deferred(description=description)
            d.callback(val)
            return d
    else:
        return val 
    

class SafeAsync(object):
    '''A callable class for running function on a remote actor.'''
    def __init__(self, max_errors = None):
        self.max_errors = max_errors
        
    def _call(self, actor):
        raise NotImplemented
    
    def __call__(self, actor):
        try:
            res = self._call(actor)
        except:
            res = Failure(sys.exc_info())
        return make_async(res, max_errors = self.max_errors)
        
        
def async_pair(val, max_errors = None):
    '''Convert *val* into an asynchronous pair or a function returning an
asynchronous pair wich is a two element tuple with the first element being
an asynchronous representation of *val* and the second a :class:`Deferred`
which is called back once *val* is ready.

:parameter val: A function or an object.
:parameter max_errors: maximum number of errors allowed.
    Default ``None``.
'''
    if isfunction(val) or ismethod(val):
        def _(*args, **kwargs):
            try:
                r = val(*args, **kwargs)
            except:
                r = Failure(err = sys.exc_info())
            d = Deferred()
            r = make_async(r,max_errors=max_errors).add_callback(d.callback)
            return r,d
        
        return _
    
    elif val is None:
        return None
    
    else:
        d = Deferred()
        r = make_async(val,max_errors=max_errors).add_callback(d.callback)
        return r,d


def simple_callback(func, *args, **kwargs):
    '''Wrap a function which does not include the callback
result as argument. Raise exceptions if result is one.'''
    def _(result, *args, **kwargs):
        if isinstance(result,Exception):
            raise result
        else:
            func(*args,**kwargs)
    
    return _

=======
        if not self.logged:
            self.logged = True
            log = log or logger
            for e in self:
                log.critical(self.msg, exc_info=e)
            
>>>>>>> 2fbd71a9

############################################################### Deferred            
class Deferred(object):
    """This is a callback which will be put off until later.
The implementation is very similar to the ``twisted.defer.Deferred`` object.

.. attribute:: called

    ``True`` if the deferred was called. In this case the asynchronous result
    is ready and available in the :attr:`result`.
    
"""
    paused = 0
    _called = False
    _runningCallbacks = False
    
    def __init__(self, description=None):
        self._description = description
        self._callbacks = deque()
    
    def __repr__(self):
        v = self._description or self.__class__.__name__
        if self.called:
            v += ' (called)'
        return v
    
    def __str__(self):
        return self. __repr__()            
    
    @property
    def called(self):
        return self._called
    
    @property
    def running(self):
        return self._runningCallbacks
    
    def add_callback(self, callback, errback=None):
        """Add a callback as a callable function.
The function takes at most one argument, the result passed to the
:meth:`callback` method. If the *errback* callable is provided it will
be called when an exception occurs."""
        errback = errback if errback is not None else pass_through
        if hasattr(callback,'__call__') and hasattr(errback,'__call__'):
            self._callbacks.append((callback, errback))
            self._run_callbacks()
        else:
            raise TypeError('callback must be callable')
        return self
    
    def add_errback(self, errback):
        '''Same as :meth:`add_callback` but only for errors.'''
        return self.add_callback(pass_through, errback)
        
    def addBoth(self, callback):
        '''Equivalent to `self.add_callback(callback,callback)`.'''
        return self.add_callback(callback, callback)
                    
    def add_callback_args(self, callback, *args, **kwargs):
        return self.add_callback(\
                lambda result : callback(result,*args,**kwargs))
    
    def callback(self, result=None):
        '''Run registered callbacks with the given *result*.
This can only be run once. Later calls to this will raise
:class:`AlreadyCalledError`. If further callbacks are added after
this point, :meth:`add_callback` will run the *callbacks* immediately.

:return: the *result* input parameter
'''
        if isinstance(result, Deferred):
            raise RuntimeError('Received a deferred instance from '
                               'callback function')
        elif self._called:
            raise AlreadyCalledError('Deferred %s already called' % self)
        self.result = as_failure(result)
        self._called = True
        self._run_callbacks()
        return self.result
        
    def result_or_self(self):
        '''Obtain the result if available, otherwise it returns self.'''
        return self.result if self._called and not self.paused else self
        
    def wait(self, timeout = 1):
        '''Wait until *timeout* for a result to be available'''
        result = self.result_or_self()
        if is_async(result):
            sleep(timeout)
            result = self.result_or_self()
            if is_async(result):
                raise DeferredFailure('Deferred not called')
        return result
    
    ##################################################    INTERNAL METHODS
    def _run_callbacks(self):
        if not self._called or self._runningCallbacks or self.paused:
            return
        while self._callbacks:
            callbacks = self._callbacks.popleft()
            callback = callbacks[is_failure(self.result)]
            try:
                self._runningCallbacks = True
                try:
                    self.result = callback(self.result)
                finally:
                    self._runningCallbacks = False
            except Exception as e:
                self._add_exception(e)
            else:
                if isinstance(self.result, Deferred):
                    # Add a pause
                    self._pause()
                    # Add a callback to the result to resume callbacks
                    self.result.addBoth(self._continue)
                    break
    
    def _pause(self):
        """Stop processing until :meth:`unpause` is called."""
        self.paused += 1

    def _unpause(self):
        """Process all callbacks made since :meth:`pause` was called."""
        self.paused -= 1
        self._run_callbacks()
        
    def _continue(self, result):
        self.result = result
        self._unpause()
        return self.result

    def _add_exception(self, e):
        if not isinstance(self.result, Failure):
            self.result = Failure(e)
        else:
            self.result.append(e)


class DeferredGenerator(Deferred):
    '''A :class:`Deferred` for a generator over, possibly, deferred objects.
The callback will occur once the generator has stopped
(when it raises StopIteration).

:parameter gen: a generator or iterable.
:parameter max_errors: The maximum number of exceptions allowed before
    stopping the generator and raise exceptions. By default the
    generator will continue regardless of errors, and raise them at the
    end (if any).'''
    def __init__(self, gen, max_errors=None, description=None):
        self.gen = gen
        self.max_errors = max(1, max_errors) if max_errors else 0
        self._consumed = 0
        self.errors = Failure()
        self.deferred = Deferred()
        super(DeferredGenerator,self).__init__(description=description)
        self.loop = thread_loop()
        self._consume()
    
    def _consume_in_thread(self, result=None):
        # When the generator finds an asynchronous object still waiting
        # for results, it adds this callback to resume the generator at the
        # next iteration in the eventloop.
        if self.loop.tid != current_thread().ident:
            # Generators are not thread-safe. If the callback is on a different
            # thread we restart the generator on the original thread
            # by adding a callback in the generator eventloop
            self.loop.add_callback(lambda: self._consume(result))
            return result
        else:
            return self._consume(result)
    
    def _consume(self, last_result=None):
        '''override the deferred consume private method for handling the
generator. Important! Callbacks are always added to the event loop on the
current thread.'''
        if isinstance(last_result, Failure):
            if self.should_stop(last_result):
                return self.conclude()
        try:
            result = next(self.gen)
            self._consumed += 1
        except (KeyboardInterrupt, HaltServer):
            raise
        except StopIteration as e:
            # The generator has finished producing data
            return self.conclude(last_result)
        except Exception as e:
            if self.should_stop(e):
                return self.conclude()
            return self._consume()
        else:
            if result == NOT_DONE:
                # The NOT_DONE object indicates that the generator needs to
                # abort so that the event loop can continue. This generator
                # will resume at the next event loop.
                self.loop.add_callback(self._consume, wake=False)
                return self
            else:
                # Convert to an asynchronous instance only if needed
                result = maybe_async(result)
            if is_async(result):
                result = result.result_or_self()
                # The result is an asynchronous instance
                if is_async(result):
                    self._current = result
                    return result.addBoth(self._consume_in_thread)
            if result == CLEAR_ERRORS:
                self.errors.clear()
                result = None
            # continue with the loop
            return self._consume(result)
    
    def should_stop(self, failure):
        self.errors.append(failure)
        return self.max_errors and len(self.errors) >= self.max_errors
        
    def conclude(self, last_result=None):
        # Conclude the generator and callback the listeners
        result = last_result if not self.errors else self.errors
        return self.callback(result)
    

############################################################### MultiDeferred
class MultiDeferred(Deferred):
    '''A :class:`Deferred` for managing a stream if independent objects
which may be :class:`Deferred`.

.. attrubute:: lock

    If ``True`` items can no longer be added to this :class:`MultiDeferred`
'''
    _locked = False
    
    def __init__(self, data=None, type=None, fireOnOneErrback=False,
                 handle_value=None):
        self._deferred = {}
        self._failures = Failure()
        self.fireOnOneErrback = fireOnOneErrback
        self.handle_value = handle_value
        if not type:
            type = data.__class__ if data is not None else list
        if not issubclass(type, (list, dict)):
            type = list
        self._stream = type()
        super(MultiDeferred, self).__init__()
        if data:
            self.update(data)
        
    @property
    def type(self):
        return self._stream.__class__.__name__
    
    def lock(self):
        if self._locked:
            raise RuntimeError(self.__class__.__name__ +\
                        ' cannot be locked twice.')
        self._locked = True
        if not self._deferred:
            self._finish()
        return self
    
    def update(self, stream):
        add = self._add
        for key, value in iterdata(stream, len(self._stream)):
            add(key, value)
        return self
        
    def append(self, value):
        '''Append only works for a list type multideferred'''
        if self.type == 'list':
            self._add(len(self._stream), value)
        else:
            raise RuntimeError('Cannot append a value to a "dict" type '
                               'multideferred')
        
    def _add(self, key, value):
        if self._locked:
            raise RuntimeError(self.__class__.__name__ +\
                               ' cannot add a dependent once locked.')
        value = async_object(value)
        if is_async(value):
            self._add_deferred(key, value)
        else:
            if is_generalised_generator(value):
                value = list(value)
            # if an instance of an iterable create multiple objects
            if isinstance(value, (dict, list, tuple, set, frozenset)):
                value = self._make(value)
                if is_async(value):
                    self._add_deferred(key, value)
        if not is_async(value) and self.handle_value:
            try:
                val = self.handle_value(value)
            except Exception as e:
                value = as_failure(e)
            else:
<<<<<<< HEAD
                if result == NOT_DONE:
                    return self._ioloop.add_callback(self._consume)
                elif result == CLEAR_ERRORS:
                    self._errors = Failure()
                else:
                    d = make_async(result, description=self._description)
                    if d.called:
                        # the deferred was paused
                        if d.paused:
                            d = d.result
                        else:
                            consume = not self._should_stop(d.result)
                            continue
                    # the deferred is not ready.
                    return d.add_callback(self._resume)\
                                .start(self._ioloop)
=======
                if val is not value:
                    return self._add(key, val)
        self._setitem(key, value)
    
    def _make(self, value):
        md = self.__class__(value, fireOnOneErrback=self.fireOnOneErrback,
                            handle_value=self.handle_value)
        return async_object(md.lock())
>>>>>>> 2fbd71a9
        
    def _add_deferred(self, key, value):
        self._deferred[key] = value
        value.addBoth(lambda result: self._deferred_done(key, result))
        
    def _deferred_done(self, key, result):
        self._deferred.pop(key, None)
        self._setitem(key, result)
        if self._locked and not self._deferred and not self.called:
            self._finish()
        return result
    
    def _finish(self):
        if not self._locked:
            raise RuntimeError(self.__class__.__name__ +\
                               ' cannot finish until completed.')
        if self._deferred:
            raise RuntimeError(self.__class__.__name__ +\
                               ' cannot finish whilst waiting for '
                               'dependents %r' % self._deferred)
        if self.fireOnOneErrback and self._failures:
            self.callback(self._failures)
        else:
            self.callback(self._stream)
        
    def _setitem(self, key, value):
        stream = self._stream
        if isinstance(stream, list) and key == len(stream):
            stream.append(value)
        else:
            stream[key] = value
        if is_failure(value):
            self._failures.append(value)
<|MERGE_RESOLUTION|>--- conflicted
+++ resolved
@@ -1,811 +1,650 @@
-'''A deferred module with almost the same API as twisted.'''
-import sys
-from copy import copy
-import logging
-import traceback
-from threading import current_thread, local
-from collections import deque, namedtuple
-from inspect import isgenerator, isfunction, ismethod, istraceback
-from time import sleep
-
-from pulsar import AlreadyCalledError, DeferredFailure, HaltServer
-
-from .access import thread_loop
-
-
-__all__ = ['Deferred',
-           'MultiDeferred',
-           'DeferredGenerator',
-           'Failure',
-           'as_failure',
-           'is_failure',
-           'raise_failure',
-           'log_failure',
-           'is_async',
-           'async_object',
-           'maybe_async',
-           'make_async',
-           'safe_async',
-           'async',
-           'multi_async',
-           'ispy3k',
-           'NOT_DONE',
-           'STOP_ON_FAILURE',
-           'CLEAR_ERRORS']
-
-ispy3k = sys.version_info >= (3, 0)
-if ispy3k:
-    import pickle
-    iteritems = lambda d : d.items()
-    itervalues = lambda d : d.values()
-    def raise_error_trace(err, traceback):
-        if istraceback(traceback):
-            raise err.with_traceback(traceback)
-        else:
-            raise err
-    range = range
-else:   # pragma : nocover
-    import cPickle as pickle
-    from pulsar.utils._py2 import *
-    iteritems = lambda d : d.iteritems()
-    itervalues = lambda d : d.itervalues()
-    range = xrange
-    
-# Special objects
-class NOT_DONE(object):
-    pass
-
-class STOP_ON_FAILURE(object):
-    pass
-
-class CLEAR_ERRORS(object):
-    pass
-
-EMPTY_DICT = {}
-
-logger = logging.getLogger('pulsar.async.defer')
-
-remote_stacktrace = namedtuple('remote_stacktrace', 'error_class error trace')
-
-pass_through = lambda result: result
-
-def iterdata(stream, start=0):
-    '''Iterate over a stream which is either a dictionary or a list. This
-iterator is over key-value pairs for a dictionary, and index-value pairs
-for a list.'''
-    if isinstance(stream, dict):
-        return iteritems(stream)
-    else:
-        return enumerate(stream, start)
-
-def is_generalised_generator(value):
-    '''Check if *value* is a generator. This is more general than the
-inspect.isgenerator function.'''
-    return hasattr(value, '__iter__') and not hasattr(value, '__len__')
-
-def is_stack_trace(trace):
-    if isinstance(trace, remote_stacktrace):
-        return True
-    elif isinstance(trace,tuple) and len(trace) == 3:
-        return istraceback(trace[2]) or\
-                 (trace[2] is None and isinstance(trace[1],trace[0]))
-    return False    
-    
-def update_failure(f):
-    '''If *f* is an instance of :class:`Failure` add the current
- ``sys.exc_info`` otherwuise return a new :class:`Failure` with current
- ``sys.exc_info``.'''
-    if not isinstance(f,Failure):
-        f = Failure()
-    return f.append(sys.exc_info())
-    
-def is_failure(value):
-    return isinstance(value, Failure)
-    
-def as_failure(value, msg=None):
-    '''Convert *value* into a :class:`Failure` if it is a stack trace or an
-exception, otherwise returns *value*.'''
-    if isinstance(value, Exception):
-        exc_info = sys.exc_info()
-        if value == exc_info[1]:
-            return Failure(exc_info, msg)
-        else:
-            return Failure((value.__class__, value, None), msg)
-    elif is_stack_trace(value):
-        return Failure(value, msg)
-    else:
-        return value
-    
-def raise_failure(f):
-    '''Decorator for raising failures'''
-    def _(*args, **kwargs):
-        r = f(*args, **kwargs)
-        if is_failure(r):
-            r.raise_all()
-        return r
-    _.__name__ = f.__name__
-    _.__doc__ = f.__doc__
-    return _
-
-def is_async(obj):
-    '''Check if *obj* is an asynchronous instance'''
-    return isinstance(obj, Deferred)
-
-def safe_async(f, args=None, kwargs=None, description=None, max_errors=None):
-    '''Execute function *f* safely and return an asynchronous result'''
-    try:
-        kwargs = kwargs if kwargs is not None else EMPTY_DICT
-        args = args or ()
-        result = f(*args, **kwargs)
-    except:
-        result = sys.exc_info()
-    return make_async(result, max_errors=max_errors, description=description)
-
-def async(func):
-    '''Asynchronous decorator for a function *func*'''
-    def _(*args, **kwargs):
-        return safe_async(func, args=args, kwargs=kwargs)
-    
-    _.__name__ = func.__name__
-    _.__doc__ = func.__doc__
-    return _
-
-def async_object(obj):
-    '''Obtain the result if available, otherwise it returns self.'''
-    if is_async(obj):
-        return obj.result if obj.called and not obj.paused else obj
-    else:
-        return obj
-    
-def multi_async(func):
-    '''Decorator for a function *func* which returns an iterable over, possibly
-asynchronous, values. This decorator create an instance of a
-:class:`MultiDeferred` called once all asynchronous values have been caled.'''
-    def _(*args, **kwargs):
-        try:
-            return MultiDeferred(func(*args, **kwargs), type=list).lock()
-        except Exception as e:
-            return make_async(e)
-    _.__name__ = func.__name__
-    _.__doc__ = func.__doc__
-    return _
-
-def maybe_async(val, description=None, max_errors=None):
-    '''Convert *val* into an asynchronous instance only if *val* is a generator
-or a function.'''
-    if isgenerator(val):
-        return DeferredGenerator(val, max_errors=max_errors,
-                                 description=description)
-    elif isfunction(val) or ismethod(val):
-        return safe_async(val)
-    else:
-        return val
-    
-def make_async(val=None, description=None, max_errors=None):
-    '''Convert *val* into an :class:`Deferred` asynchronous instance
-so that callbacks can be attached to it.
-
-:parameter val: can be a generator or any other value. If a generator, a
-    :class:`DeferredGenerator` instance will be returned.
-:parameter max_errors: the maximum number of errors tolerated if *val* is
-    a generator. Default `None`.
-:rtype: a :class:`Deferred` instance.
-
-This function is useful when someone needs to treat a value as a deferred::
-
-    v = ...
-    make_async(v).add_callback(...)
-    
-'''
-    if not is_async(val):
-        if isgenerator(val):
-            return DeferredGenerator(val, max_errors=max_errors,
-                                     description=description)
-        else:
-            d = Deferred(description=description)
-            d.callback(val)
-            return d
-    else:
-        if description:
-            val._description = description
-        return val
-
-def log_failure(failure):
-    '''Log the *failure* if *failure* is a :class:`Failure`.'''
-    if is_failure(failure):
-        failure.log()
-    return failure
-
-############################################################### Failure
-class Failure(object):
-    '''Aggregate failures during :class:`Deferred` callbacks.
-    
-.. attribute:: traces
-
-    List of (``errorType``, ``errvalue``, ``traceback``) occured during
-    the execution of a :class:`Deferred`.
-    
-'''
-    logged = False
-    def __init__(self, err=None, msg=None):
-        self.should_stop = False
-        self.msg = msg or ''
-        if isinstance(err, self.__class__):
-            self.traces = copy(err.traces)
-        else:
-            self.traces = []
-            self.append(err)
-            
-    def __repr__(self):
-        return '\n\n'.join(self.format_all())
-    __str__ = __repr__
-    
-    def append(self, trace):
-        '''Add new failure to self.'''
-        if trace:
-            if isinstance(trace, Failure):
-                self.traces.extend(trace.traces)
-            elif isinstance(trace, Exception):
-                self.traces.append(sys.exc_info())
-            elif is_stack_trace(trace):
-                self.traces.append(trace)
-        return self
-    
-    def clear(self):
-        self.traces = []
-    
-    def format_all(self):
-        for exctype, value, tb in self:
-            if istraceback(tb):
-                tb = traceback.format_exception(exctype, value, tb)
-            if tb:
-                yield '\n'.join(tb)
+'''A deferred module with almost the same API as twisted.'''
+import sys
+from copy import copy
+import logging
+import traceback
+from threading import current_thread, local
+from collections import deque, namedtuple
+from inspect import isgenerator, isfunction, ismethod, istraceback
+from time import sleep
+
+from pulsar import AlreadyCalledError, DeferredFailure, HaltServer
+
+from .access import thread_loop
+
+
+__all__ = ['Deferred',
+           'MultiDeferred',
+           'DeferredGenerator',
+           'Failure',
+           'as_failure',
+           'is_failure',
+           'raise_failure',
+           'log_failure',
+           'is_async',
+           'async_object',
+           'maybe_async',
+           'make_async',
+           'safe_async',
+           'async',
+           'multi_async',
+           'ispy3k',
+           'NOT_DONE',
+           'STOP_ON_FAILURE',
+           'CLEAR_ERRORS']
+
+ispy3k = sys.version_info >= (3, 0)
+if ispy3k:
+    import pickle
+    iteritems = lambda d : d.items()
+    itervalues = lambda d : d.values()
+    def raise_error_trace(err, traceback):
+        if istraceback(traceback):
+            raise err.with_traceback(traceback)
+        else:
+            raise err
+    range = range
+else:   # pragma : nocover
+    import cPickle as pickle
+    from pulsar.utils._py2 import *
+    iteritems = lambda d : d.iteritems()
+    itervalues = lambda d : d.itervalues()
+    range = xrange
+    
+# Special objects
+class NOT_DONE(object):
+    pass
+
+class STOP_ON_FAILURE(object):
+    pass
+
+class CLEAR_ERRORS(object):
+    pass
+
+EMPTY_DICT = {}
+
+logger = logging.getLogger('pulsar.async.defer')
+
+remote_stacktrace = namedtuple('remote_stacktrace', 'error_class error trace')
+
+pass_through = lambda result: result
+
+def iterdata(stream, start=0):
+    '''Iterate over a stream which is either a dictionary or a list. This
+iterator is over key-value pairs for a dictionary, and index-value pairs
+for a list.'''
+    if isinstance(stream, dict):
+        return iteritems(stream)
+    else:
+        return enumerate(stream, start)
+
+def is_generalised_generator(value):
+    '''Check if *value* is a generator. This is more general than the
+inspect.isgenerator function.'''
+    return hasattr(value, '__iter__') and not hasattr(value, '__len__')
+
+def is_stack_trace(trace):
+    if isinstance(trace, remote_stacktrace):
+        return True
+    elif isinstance(trace,tuple) and len(trace) == 3:
+        return istraceback(trace[2]) or\
+                 (trace[2] is None and isinstance(trace[1],trace[0]))
+    return False    
+    
+def update_failure(f):
+    '''If *f* is an instance of :class:`Failure` add the current
+ ``sys.exc_info`` otherwuise return a new :class:`Failure` with current
+ ``sys.exc_info``.'''
+    if not isinstance(f,Failure):
+        f = Failure()
+    return f.append(sys.exc_info())
+    
+def is_failure(value):
+    return isinstance(value, Failure)
+    
+def as_failure(value, msg=None):
+    '''Convert *value* into a :class:`Failure` if it is a stack trace or an
+exception, otherwise returns *value*.'''
+    if isinstance(value, Exception):
+        exc_info = sys.exc_info()
+        if value == exc_info[1]:
+            return Failure(exc_info, msg)
+        else:
+            return Failure((value.__class__, value, None), msg)
+    elif is_stack_trace(value):
+        return Failure(value, msg)
+    else:
+        return value
+    
+def raise_failure(f):
+    '''Decorator for raising failures'''
+    def _(*args, **kwargs):
+        r = f(*args, **kwargs)
+        if is_failure(r):
+            r.raise_all()
+        return r
+    _.__name__ = f.__name__
+    _.__doc__ = f.__doc__
+    return _
+
+def is_async(obj):
+    '''Check if *obj* is an asynchronous instance'''
+    return isinstance(obj, Deferred)
+
+def safe_async(f, args=None, kwargs=None, description=None, max_errors=None):
+    '''Execute function *f* safely and return an asynchronous result'''
+    try:
+        kwargs = kwargs if kwargs is not None else EMPTY_DICT
+        args = args or ()
+        result = f(*args, **kwargs)
+    except:
+        result = sys.exc_info()
+    return make_async(result, max_errors=max_errors, description=description)
+
+def async(func):
+    '''Asynchronous decorator for a function *func*'''
+    def _(*args, **kwargs):
+        return safe_async(func, args=args, kwargs=kwargs)
+    
+    _.__name__ = func.__name__
+    _.__doc__ = func.__doc__
+    return _
+
+def async_object(obj):
+    '''Obtain the result if available, otherwise it returns self.'''
+    if is_async(obj):
+        return obj.result if obj.called and not obj.paused else obj
+    else:
+        return obj
+    
+def multi_async(func):
+    '''Decorator for a function *func* which returns an iterable over, possibly
+asynchronous, values. This decorator create an instance of a
+:class:`MultiDeferred` called once all asynchronous values have been caled.'''
+    def _(*args, **kwargs):
+        try:
+            return MultiDeferred(func(*args, **kwargs), type=list).lock()
+        except Exception as e:
+            return make_async(e)
+    _.__name__ = func.__name__
+    _.__doc__ = func.__doc__
+    return _
+
+def maybe_async(val, description=None, max_errors=None):
+    '''Convert *val* into an asynchronous instance only if *val* is a generator
+or a function.'''
+    if isgenerator(val):
+        return DeferredGenerator(val, max_errors=max_errors,
+                                 description=description)
+    elif isfunction(val) or ismethod(val):
+        return safe_async(val)
+    else:
+        return val
+    
+def make_async(val=None, description=None, max_errors=None):
+    '''Convert *val* into an :class:`Deferred` asynchronous instance
+so that callbacks can be attached to it.
+
+:parameter val: can be a generator or any other value. If a generator, a
+    :class:`DeferredGenerator` instance will be returned.
+:parameter max_errors: the maximum number of errors tolerated if *val* is
+    a generator. Default `None`.
+:rtype: a :class:`Deferred` instance.
+
+This function is useful when someone needs to treat a value as a deferred::
+
+    v = ...
+    make_async(v).add_callback(...)
+    
+'''
+    if not is_async(val):
+        if isgenerator(val):
+            return DeferredGenerator(val, max_errors=max_errors,
+                                     description=description)
+        else:
+            d = Deferred(description=description)
+            d.callback(val)
+            return d
+    else:
+        if description:
+            val._description = description
+        return val
+
+def log_failure(failure):
+    '''Log the *failure* if *failure* is a :class:`Failure`.'''
+    if is_failure(failure):
+        failure.log()
+    return failure
+
+############################################################### Failure
+class Failure(object):
+    '''Aggregate failures during :class:`Deferred` callbacks.
+    
+.. attribute:: traces
+
+    List of (``errorType``, ``errvalue``, ``traceback``) occured during
+    the execution of a :class:`Deferred`.
+    
+'''
+    logged = False
+    def __init__(self, err=None, msg=None):
+        self.should_stop = False
+        self.msg = msg or ''
+        if isinstance(err, self.__class__):
+            self.traces = copy(err.traces)
+        else:
+            self.traces = []
+            self.append(err)
+            
+    def __repr__(self):
+        return '\n\n'.join(self.format_all())
+    __str__ = __repr__
+    
+    def append(self, trace):
+        '''Add new failure to self.'''
+        if trace:
+            if isinstance(trace, Failure):
+                self.traces.extend(trace.traces)
+            elif isinstance(trace, Exception):
+                self.traces.append(sys.exc_info())
+            elif is_stack_trace(trace):
+                self.traces.append(trace)
+        return self
+    
+    def clear(self):
+        self.traces = []
+    
+    def format_all(self):
+        for exctype, value, tb in self:
+            if istraceback(tb):
+                tb = traceback.format_exception(exctype, value, tb)
+            if tb:
+                yield '\n'.join(tb)
+            else:
+                yield str(value)
+                
+    def __getstate__(self):
+        traces = []
+        for exctype, value, tb in self:
+            if istraceback(tb):
+                tb = traceback.format_exception(exctype, value, tb)
+            traces.append(remote_stacktrace(exctype, value, tb))
+        state = self.__dict__.copy()
+        state['traces'] = traces
+        return state
+    
+    def __getitem__(self, index):
+        return self.traces[index]
+    
+    def __len__(self):
+        return len(self.traces)
+    
+    def __iter__(self):
+        return iter(self.traces)
+    
+    def raise_all(self, first=True):
+        pos = 0 if first else -1
+        if self.traces and isinstance(self.traces[pos][1],Exception):
+            eclass, error, trace = self.traces.pop()
+            self.log()
+            raise_error_trace(error, trace)
+        else:
+            self.log()
+            N = len(self.traces)
+            if N == 1:
+                raise DeferredFailure(
+                    'There was one failure during callbacks.')
+            elif N > 1:
+                raise DeferredFailure(
+                    'There were {0} failures during callbacks.'.format(N))
+    
+    @property
+    def trace(self):
+        if self.traces:
+            return self.traces[-1]
+        else:
+            return (None,None,None)
+                
+    def log(self, log=None):
+        if not self.logged:
+            self.logged = True
+            log = log or logger
+            for e in self:
+                log.critical(self.msg, exc_info=e)
+
+############################################################### Deferred            
+class Deferred(object):
+    """This is a callback which will be put off until later.
+The implementation is very similar to the ``twisted.defer.Deferred`` object.
+
+.. attribute:: called
+
+    ``True`` if the deferred was called. In this case the asynchronous result
+    is ready and available in the :attr:`result`.
+    
+"""
+    paused = 0
+    _called = False
+    _runningCallbacks = False
+    
+    def __init__(self, description=None):
+        self._description = description
+        self._callbacks = deque()
+    
+    def __repr__(self):
+        v = self._description or self.__class__.__name__
+        if self.called:
+            v += ' (called)'
+        return v
+    
+    def __str__(self):
+        return self. __repr__()            
+    
+    @property
+    def called(self):
+        return self._called
+    
+    @property
+    def running(self):
+        return self._runningCallbacks
+    
+    def add_callback(self, callback, errback=None):
+        """Add a callback as a callable function.
+The function takes at most one argument, the result passed to the
+:meth:`callback` method. If the *errback* callable is provided it will
+be called when an exception occurs."""
+        errback = errback if errback is not None else pass_through
+        if hasattr(callback,'__call__') and hasattr(errback,'__call__'):
+            self._callbacks.append((callback, errback))
+            self._run_callbacks()
+        else:
+            raise TypeError('callback must be callable')
+        return self
+    
+    def add_errback(self, errback):
+        '''Same as :meth:`add_callback` but only for errors.'''
+        return self.add_callback(pass_through, errback)
+        
+    def addBoth(self, callback):
+        '''Equivalent to `self.add_callback(callback,callback)`.'''
+        return self.add_callback(callback, callback)
+                    
+    def add_callback_args(self, callback, *args, **kwargs):
+        return self.add_callback(\
+                lambda result : callback(result,*args,**kwargs))
+    
+    def callback(self, result=None):
+        '''Run registered callbacks with the given *result*.
+This can only be run once. Later calls to this will raise
+:class:`AlreadyCalledError`. If further callbacks are added after
+this point, :meth:`add_callback` will run the *callbacks* immediately.
+
+:return: the *result* input parameter
+'''
+        if isinstance(result, Deferred):
+            raise RuntimeError('Received a deferred instance from '
+                               'callback function')
+        elif self._called:
+            raise AlreadyCalledError('Deferred %s already called' % self)
+        self.result = as_failure(result)
+        self._called = True
+        self._run_callbacks()
+        return self.result
+        
+    def result_or_self(self):
+        '''Obtain the result if available, otherwise it returns self.'''
+        return self.result if self._called and not self.paused else self
+        
+    def wait(self, timeout = 1):
+        '''Wait until *timeout* for a result to be available'''
+        result = self.result_or_self()
+        if is_async(result):
+            sleep(timeout)
+            result = self.result_or_self()
+            if is_async(result):
+                raise DeferredFailure('Deferred not called')
+        return result
+    
+    ##################################################    INTERNAL METHODS
+    def _run_callbacks(self):
+        if not self._called or self._runningCallbacks or self.paused:
+            return
+        while self._callbacks:
+            callbacks = self._callbacks.popleft()
+            callback = callbacks[is_failure(self.result)]
+            try:
+                self._runningCallbacks = True
+                try:
+                    self.result = callback(self.result)
+                finally:
+                    self._runningCallbacks = False
+            except Exception as e:
+                self._add_exception(e)
+            else:
+                if isinstance(self.result, Deferred):
+                    # Add a pause
+                    self._pause()
+                    # Add a callback to the result to resume callbacks
+                    self.result.addBoth(self._continue)
+                    break
+    
+    def _pause(self):
+        """Stop processing until :meth:`unpause` is called."""
+        self.paused += 1
+
+    def _unpause(self):
+        """Process all callbacks made since :meth:`pause` was called."""
+        self.paused -= 1
+        self._run_callbacks()
+        
+    def _continue(self, result):
+        self.result = result
+        self._unpause()
+        return self.result
+
+    def _add_exception(self, e):
+        if not isinstance(self.result, Failure):
+            self.result = Failure(e)
+        else:
+            self.result.append(e)
+
+
+class DeferredGenerator(Deferred):
+    '''A :class:`Deferred` for a generator over, possibly, deferred objects.
+The callback will occur once the generator has stopped
+(when it raises StopIteration).
+
+:parameter gen: a generator or iterable.
+:parameter max_errors: The maximum number of exceptions allowed before
+    stopping the generator and raise exceptions. By default the
+    generator will continue regardless of errors, and raise them at the
+    end (if any).'''
+    def __init__(self, gen, max_errors=None, description=None):
+        self.gen = gen
+        self.max_errors = max(1, max_errors) if max_errors else 0
+        self._consumed = 0
+        self.errors = Failure()
+        self.deferred = Deferred()
+        super(DeferredGenerator,self).__init__(description=description)
+        self.loop = thread_loop()
+        self._consume()
+    
+    def _consume_in_thread(self, result=None):
+        # When the generator finds an asynchronous object still waiting
+        # for results, it adds this callback to resume the generator at the
+        # next iteration in the eventloop.
+        if self.loop.tid != current_thread().ident:
+            # Generators are not thread-safe. If the callback is on a different
+            # thread we restart the generator on the original thread
+            # by adding a callback in the generator eventloop
+            self.loop.add_callback(lambda: self._consume(result))
+            return result
+        else:
+            return self._consume(result)
+    
+    def _consume(self, last_result=None):
+        '''override the deferred consume private method for handling the
+generator. Important! Callbacks are always added to the event loop on the
+current thread.'''
+        if isinstance(last_result, Failure):
+            if self.should_stop(last_result):
+                return self.conclude()
+        try:
+            result = next(self.gen)
+            self._consumed += 1
+        except (KeyboardInterrupt, HaltServer):
+            raise
+        except StopIteration as e:
+            # The generator has finished producing data
+            return self.conclude(last_result)
+        except Exception as e:
+            if self.should_stop(e):
+                return self.conclude()
+            return self._consume()
+        else:
+            if result == NOT_DONE:
+                # The NOT_DONE object indicates that the generator needs to
+                # abort so that the event loop can continue. This generator
+                # will resume at the next event loop.
+                self.loop.add_callback(self._consume, wake=False)
+                return self
+            else:
+                # Convert to an asynchronous instance only if needed
+                result = maybe_async(result)
+            if is_async(result):
+                result = result.result_or_self()
+                # The result is an asynchronous instance
+                if is_async(result):
+                    self._current = result
+                    return result.addBoth(self._consume_in_thread)
+            if result == CLEAR_ERRORS:
+                self.errors.clear()
+                result = None
+            # continue with the loop
+            return self._consume(result)
+    
+    def should_stop(self, failure):
+        self.errors.append(failure)
+        return self.max_errors and len(self.errors) >= self.max_errors
+        
+    def conclude(self, last_result=None):
+        # Conclude the generator and callback the listeners
+        result = last_result if not self.errors else self.errors
+        return self.callback(result)
+    
+
+############################################################### MultiDeferred
+class MultiDeferred(Deferred):
+    '''A :class:`Deferred` for managing a stream if independent objects
+which may be :class:`Deferred`.
+
+.. attrubute:: lock
+
+    If ``True`` items can no longer be added to this :class:`MultiDeferred`
+'''
+    _locked = False
+    
+    def __init__(self, data=None, type=None, fireOnOneErrback=False,
+                 handle_value=None):
+        self._deferred = {}
+        self._failures = Failure()
+        self.fireOnOneErrback = fireOnOneErrback
+        self.handle_value = handle_value
+        if not type:
+            type = data.__class__ if data is not None else list
+        if not issubclass(type, (list, dict)):
+            type = list
+        self._stream = type()
+        super(MultiDeferred, self).__init__()
+        if data:
+            self.update(data)
+        
+    @property
+    def type(self):
+        return self._stream.__class__.__name__
+    
+    def lock(self):
+        if self._locked:
+            raise RuntimeError(self.__class__.__name__ +\
+                        ' cannot be locked twice.')
+        self._locked = True
+        if not self._deferred:
+            self._finish()
+        return self
+    
+    def update(self, stream):
+        add = self._add
+        for key, value in iterdata(stream, len(self._stream)):
+            add(key, value)
+        return self
+        
+    def append(self, value):
+        '''Append only works for a list type multideferred'''
+        if self.type == 'list':
+            self._add(len(self._stream), value)
+        else:
+            raise RuntimeError('Cannot append a value to a "dict" type '
+                               'multideferred')
+        
+    def _add(self, key, value):
+        if self._locked:
+            raise RuntimeError(self.__class__.__name__ +\
+                               ' cannot add a dependent once locked.')
+        value = async_object(value)
+        if is_async(value):
+            self._add_deferred(key, value)
+        else:
+            if is_generalised_generator(value):
+                value = list(value)
+            # if an instance of an iterable create multiple objects
+            if isinstance(value, (dict, list, tuple, set, frozenset)):
+                value = self._make(value)
+                if is_async(value):
+                    self._add_deferred(key, value)
+        if not is_async(value) and self.handle_value:
+            try:
+                val = self.handle_value(value)
+            except Exception as e:
+                value = as_failure(e)
             else:
-                yield str(value)
-                
-    def __getstate__(self):
-        traces = []
-        for exctype, value, tb in self:
-            if istraceback(tb):
-                tb = traceback.format_exception(exctype, value, tb)
-            traces.append(remote_stacktrace(exctype, value, tb))
-        state = self.__dict__.copy()
-        state['traces'] = traces
-        return state
-    
-    def __getitem__(self, index):
-        return self.traces[index]
-    
-    def __len__(self):
-        return len(self.traces)
-    
-    def __iter__(self):
-        return iter(self.traces)
-    
-    def raise_all(self, first=True):
-        pos = 0 if first else -1
-        if self.traces and isinstance(self.traces[pos][1],Exception):
-            eclass, error, trace = self.traces.pop()
-            self.log()
-            raise_error_trace(error, trace)
-        else:
-            self.log()
-            N = len(self.traces)
-            if N == 1:
-                raise DeferredFailure(
-                    'There was one failure during callbacks.')
-            elif N > 1:
-                raise DeferredFailure(
-                    'There were {0} failures during callbacks.'.format(N))
-    @property
-    def trace(self):
-        if self.traces:
-            return self.traces[-1]
-        else:
-            return (None,None,None)
-                
-    def log(self, log=None):
-<<<<<<< HEAD
-        log = log or logger
-        for e in self:
-            log.critical('', exc_info = e)
-    
-    
-def update_failure(f):
-    '''If *f* is an instance of :class:`Failure` add the current
- ``sys.exc_info`` otherwuise return a new :class:`Failure` with current
- ``sys.exc_info``.'''
-    if not isinstance(f,Failure):
-        f = Failure()
-    return f.append(sys.exc_info())
-    
-    
-def is_failure(data):
-    if isinstance(data,Failure):
-        return True
-    else:
-        return is_stack_trace(data)
-    
-    
-def as_failure(data):
-    if isinstance(data,Failure):
-        return data
-    elif is_stack_trace(data):
-        return Failure(data)
-    elif isinstance(data,Exception):
-        exc_info = sys.exc_info()
-        if data == exc_info[1]:
-            return Failure(exc_info)
-        else:
-            return Failure((data.__class__,data,None))
-    
-
-def raise_failure(result):
-    '''Utility callback function which stop execution of callbacks on failure
-and raise errors.'''
-    if isinstance(result,Failure):
-        result.should_stop = True
-    return result
-
-        
-def is_async(obj):
-    return isinstance(obj,Deferred)
-
-
-def async_func_call(func, result, *args, **kwargs):
-    callback = lambda : func(*args,**kwargs)
-    if is_async(result):
-        return result.add_callback(callback)
-    else:
-        return callback()
-
-async_value = lambda value : lambda result : value 
-    
-
-def make_async(val = None, max_errors = None, description = None):
-    '''Convert *val* into an :class:`Deferred` asynchronous instance
-so that callbacks can be attached to it.
-
-:parameter val: can be a generator or any other value. If a generator, a
-    :class:`DeferredGenerator` instance will be returned.
-:rtype: a :class:`Deferred` instance.
-
-This function is useful when someone whants to treat a value as a deferred::
-
-    v = ...
-    make_async(v).add_callback(...)
-    
-'''
-    if not is_async(val):
-        if isgenerator(val):
-            return DeferredGenerator(val,max_errors,description=description)
-        else:
-            d = Deferred(description=description)
-            d.callback(val)
-            return d
-    else:
-        return val 
-    
-
-class SafeAsync(object):
-    '''A callable class for running function on a remote actor.'''
-    def __init__(self, max_errors = None):
-        self.max_errors = max_errors
-        
-    def _call(self, actor):
-        raise NotImplemented
-    
-    def __call__(self, actor):
-        try:
-            res = self._call(actor)
-        except:
-            res = Failure(sys.exc_info())
-        return make_async(res, max_errors = self.max_errors)
-        
-        
-def async_pair(val, max_errors = None):
-    '''Convert *val* into an asynchronous pair or a function returning an
-asynchronous pair wich is a two element tuple with the first element being
-an asynchronous representation of *val* and the second a :class:`Deferred`
-which is called back once *val* is ready.
-
-:parameter val: A function or an object.
-:parameter max_errors: maximum number of errors allowed.
-    Default ``None``.
-'''
-    if isfunction(val) or ismethod(val):
-        def _(*args, **kwargs):
-            try:
-                r = val(*args, **kwargs)
-            except:
-                r = Failure(err = sys.exc_info())
-            d = Deferred()
-            r = make_async(r,max_errors=max_errors).add_callback(d.callback)
-            return r,d
-        
-        return _
-    
-    elif val is None:
-        return None
-    
-    else:
-        d = Deferred()
-        r = make_async(val,max_errors=max_errors).add_callback(d.callback)
-        return r,d
-
-
-def simple_callback(func, *args, **kwargs):
-    '''Wrap a function which does not include the callback
-result as argument. Raise exceptions if result is one.'''
-    def _(result, *args, **kwargs):
-        if isinstance(result,Exception):
-            raise result
-        else:
-            func(*args,**kwargs)
-    
-    return _
-
-=======
-        if not self.logged:
-            self.logged = True
-            log = log or logger
-            for e in self:
-                log.critical(self.msg, exc_info=e)
-            
->>>>>>> 2fbd71a9
-
-############################################################### Deferred            
-class Deferred(object):
-    """This is a callback which will be put off until later.
-The implementation is very similar to the ``twisted.defer.Deferred`` object.
-
-.. attribute:: called
-
-    ``True`` if the deferred was called. In this case the asynchronous result
-    is ready and available in the :attr:`result`.
-    
-"""
-    paused = 0
-    _called = False
-    _runningCallbacks = False
-    
-    def __init__(self, description=None):
-        self._description = description
-        self._callbacks = deque()
-    
-    def __repr__(self):
-        v = self._description or self.__class__.__name__
-        if self.called:
-            v += ' (called)'
-        return v
-    
-    def __str__(self):
-        return self. __repr__()            
-    
-    @property
-    def called(self):
-        return self._called
-    
-    @property
-    def running(self):
-        return self._runningCallbacks
-    
-    def add_callback(self, callback, errback=None):
-        """Add a callback as a callable function.
-The function takes at most one argument, the result passed to the
-:meth:`callback` method. If the *errback* callable is provided it will
-be called when an exception occurs."""
-        errback = errback if errback is not None else pass_through
-        if hasattr(callback,'__call__') and hasattr(errback,'__call__'):
-            self._callbacks.append((callback, errback))
-            self._run_callbacks()
-        else:
-            raise TypeError('callback must be callable')
-        return self
-    
-    def add_errback(self, errback):
-        '''Same as :meth:`add_callback` but only for errors.'''
-        return self.add_callback(pass_through, errback)
-        
-    def addBoth(self, callback):
-        '''Equivalent to `self.add_callback(callback,callback)`.'''
-        return self.add_callback(callback, callback)
-                    
-    def add_callback_args(self, callback, *args, **kwargs):
-        return self.add_callback(\
-                lambda result : callback(result,*args,**kwargs))
-    
-    def callback(self, result=None):
-        '''Run registered callbacks with the given *result*.
-This can only be run once. Later calls to this will raise
-:class:`AlreadyCalledError`. If further callbacks are added after
-this point, :meth:`add_callback` will run the *callbacks* immediately.
-
-:return: the *result* input parameter
-'''
-        if isinstance(result, Deferred):
-            raise RuntimeError('Received a deferred instance from '
-                               'callback function')
-        elif self._called:
-            raise AlreadyCalledError('Deferred %s already called' % self)
-        self.result = as_failure(result)
-        self._called = True
-        self._run_callbacks()
-        return self.result
-        
-    def result_or_self(self):
-        '''Obtain the result if available, otherwise it returns self.'''
-        return self.result if self._called and not self.paused else self
-        
-    def wait(self, timeout = 1):
-        '''Wait until *timeout* for a result to be available'''
-        result = self.result_or_self()
-        if is_async(result):
-            sleep(timeout)
-            result = self.result_or_self()
-            if is_async(result):
-                raise DeferredFailure('Deferred not called')
-        return result
-    
-    ##################################################    INTERNAL METHODS
-    def _run_callbacks(self):
-        if not self._called or self._runningCallbacks or self.paused:
-            return
-        while self._callbacks:
-            callbacks = self._callbacks.popleft()
-            callback = callbacks[is_failure(self.result)]
-            try:
-                self._runningCallbacks = True
-                try:
-                    self.result = callback(self.result)
-                finally:
-                    self._runningCallbacks = False
-            except Exception as e:
-                self._add_exception(e)
-            else:
-                if isinstance(self.result, Deferred):
-                    # Add a pause
-                    self._pause()
-                    # Add a callback to the result to resume callbacks
-                    self.result.addBoth(self._continue)
-                    break
-    
-    def _pause(self):
-        """Stop processing until :meth:`unpause` is called."""
-        self.paused += 1
-
-    def _unpause(self):
-        """Process all callbacks made since :meth:`pause` was called."""
-        self.paused -= 1
-        self._run_callbacks()
-        
-    def _continue(self, result):
-        self.result = result
-        self._unpause()
-        return self.result
-
-    def _add_exception(self, e):
-        if not isinstance(self.result, Failure):
-            self.result = Failure(e)
-        else:
-            self.result.append(e)
-
-
-class DeferredGenerator(Deferred):
-    '''A :class:`Deferred` for a generator over, possibly, deferred objects.
-The callback will occur once the generator has stopped
-(when it raises StopIteration).
-
-:parameter gen: a generator or iterable.
-:parameter max_errors: The maximum number of exceptions allowed before
-    stopping the generator and raise exceptions. By default the
-    generator will continue regardless of errors, and raise them at the
-    end (if any).'''
-    def __init__(self, gen, max_errors=None, description=None):
-        self.gen = gen
-        self.max_errors = max(1, max_errors) if max_errors else 0
-        self._consumed = 0
-        self.errors = Failure()
-        self.deferred = Deferred()
-        super(DeferredGenerator,self).__init__(description=description)
-        self.loop = thread_loop()
-        self._consume()
-    
-    def _consume_in_thread(self, result=None):
-        # When the generator finds an asynchronous object still waiting
-        # for results, it adds this callback to resume the generator at the
-        # next iteration in the eventloop.
-        if self.loop.tid != current_thread().ident:
-            # Generators are not thread-safe. If the callback is on a different
-            # thread we restart the generator on the original thread
-            # by adding a callback in the generator eventloop
-            self.loop.add_callback(lambda: self._consume(result))
-            return result
-        else:
-            return self._consume(result)
-    
-    def _consume(self, last_result=None):
-        '''override the deferred consume private method for handling the
-generator. Important! Callbacks are always added to the event loop on the
-current thread.'''
-        if isinstance(last_result, Failure):
-            if self.should_stop(last_result):
-                return self.conclude()
-        try:
-            result = next(self.gen)
-            self._consumed += 1
-        except (KeyboardInterrupt, HaltServer):
-            raise
-        except StopIteration as e:
-            # The generator has finished producing data
-            return self.conclude(last_result)
-        except Exception as e:
-            if self.should_stop(e):
-                return self.conclude()
-            return self._consume()
-        else:
-            if result == NOT_DONE:
-                # The NOT_DONE object indicates that the generator needs to
-                # abort so that the event loop can continue. This generator
-                # will resume at the next event loop.
-                self.loop.add_callback(self._consume, wake=False)
-                return self
-            else:
-                # Convert to an asynchronous instance only if needed
-                result = maybe_async(result)
-            if is_async(result):
-                result = result.result_or_self()
-                # The result is an asynchronous instance
-                if is_async(result):
-                    self._current = result
-                    return result.addBoth(self._consume_in_thread)
-            if result == CLEAR_ERRORS:
-                self.errors.clear()
-                result = None
-            # continue with the loop
-            return self._consume(result)
-    
-    def should_stop(self, failure):
-        self.errors.append(failure)
-        return self.max_errors and len(self.errors) >= self.max_errors
-        
-    def conclude(self, last_result=None):
-        # Conclude the generator and callback the listeners
-        result = last_result if not self.errors else self.errors
-        return self.callback(result)
-    
-
-############################################################### MultiDeferred
-class MultiDeferred(Deferred):
-    '''A :class:`Deferred` for managing a stream if independent objects
-which may be :class:`Deferred`.
-
-.. attrubute:: lock
-
-    If ``True`` items can no longer be added to this :class:`MultiDeferred`
-'''
-    _locked = False
-    
-    def __init__(self, data=None, type=None, fireOnOneErrback=False,
-                 handle_value=None):
-        self._deferred = {}
-        self._failures = Failure()
-        self.fireOnOneErrback = fireOnOneErrback
-        self.handle_value = handle_value
-        if not type:
-            type = data.__class__ if data is not None else list
-        if not issubclass(type, (list, dict)):
-            type = list
-        self._stream = type()
-        super(MultiDeferred, self).__init__()
-        if data:
-            self.update(data)
-        
-    @property
-    def type(self):
-        return self._stream.__class__.__name__
-    
-    def lock(self):
-        if self._locked:
-            raise RuntimeError(self.__class__.__name__ +\
-                        ' cannot be locked twice.')
-        self._locked = True
-        if not self._deferred:
-            self._finish()
-        return self
-    
-    def update(self, stream):
-        add = self._add
-        for key, value in iterdata(stream, len(self._stream)):
-            add(key, value)
-        return self
-        
-    def append(self, value):
-        '''Append only works for a list type multideferred'''
-        if self.type == 'list':
-            self._add(len(self._stream), value)
-        else:
-            raise RuntimeError('Cannot append a value to a "dict" type '
-                               'multideferred')
-        
-    def _add(self, key, value):
-        if self._locked:
-            raise RuntimeError(self.__class__.__name__ +\
-                               ' cannot add a dependent once locked.')
-        value = async_object(value)
-        if is_async(value):
-            self._add_deferred(key, value)
-        else:
-            if is_generalised_generator(value):
-                value = list(value)
-            # if an instance of an iterable create multiple objects
-            if isinstance(value, (dict, list, tuple, set, frozenset)):
-                value = self._make(value)
-                if is_async(value):
-                    self._add_deferred(key, value)
-        if not is_async(value) and self.handle_value:
-            try:
-                val = self.handle_value(value)
-            except Exception as e:
-                value = as_failure(e)
-            else:
-<<<<<<< HEAD
-                if result == NOT_DONE:
-                    return self._ioloop.add_callback(self._consume)
-                elif result == CLEAR_ERRORS:
-                    self._errors = Failure()
-                else:
-                    d = make_async(result, description=self._description)
-                    if d.called:
-                        # the deferred was paused
-                        if d.paused:
-                            d = d.result
-                        else:
-                            consume = not self._should_stop(d.result)
-                            continue
-                    # the deferred is not ready.
-                    return d.add_callback(self._resume)\
-                                .start(self._ioloop)
-=======
-                if val is not value:
-                    return self._add(key, val)
-        self._setitem(key, value)
-    
-    def _make(self, value):
-        md = self.__class__(value, fireOnOneErrback=self.fireOnOneErrback,
-                            handle_value=self.handle_value)
+                if val is not value:
+                    return self._add(key, val)
+        self._setitem(key, value)
+    
+    def _make(self, value):
+        md = self.__class__(value, fireOnOneErrback=self.fireOnOneErrback,
+                            handle_value=self.handle_value)
         return async_object(md.lock())
->>>>>>> 2fbd71a9
-        
-    def _add_deferred(self, key, value):
-        self._deferred[key] = value
-        value.addBoth(lambda result: self._deferred_done(key, result))
-        
-    def _deferred_done(self, key, result):
-        self._deferred.pop(key, None)
-        self._setitem(key, result)
-        if self._locked and not self._deferred and not self.called:
-            self._finish()
-        return result
-    
-    def _finish(self):
-        if not self._locked:
-            raise RuntimeError(self.__class__.__name__ +\
-                               ' cannot finish until completed.')
-        if self._deferred:
-            raise RuntimeError(self.__class__.__name__ +\
-                               ' cannot finish whilst waiting for '
-                               'dependents %r' % self._deferred)
-        if self.fireOnOneErrback and self._failures:
-            self.callback(self._failures)
-        else:
-            self.callback(self._stream)
-        
-    def _setitem(self, key, value):
-        stream = self._stream
-        if isinstance(stream, list) and key == len(stream):
-            stream.append(value)
-        else:
-            stream[key] = value
-        if is_failure(value):
-            self._failures.append(value)
+        
+    def _add_deferred(self, key, value):
+        self._deferred[key] = value
+        value.addBoth(lambda result: self._deferred_done(key, result))
+        
+    def _deferred_done(self, key, result):
+        self._deferred.pop(key, None)
+        self._setitem(key, result)
+        if self._locked and not self._deferred and not self.called:
+            self._finish()
+        return result
+    
+    def _finish(self):
+        if not self._locked:
+            raise RuntimeError(self.__class__.__name__ +\
+                               ' cannot finish until completed.')
+        if self._deferred:
+            raise RuntimeError(self.__class__.__name__ +\
+                               ' cannot finish whilst waiting for '
+                               'dependents %r' % self._deferred)
+        if self.fireOnOneErrback and self._failures:
+            self.callback(self._failures)
+        else:
+            self.callback(self._stream)
+        
+    def _setitem(self, key, value):
+        stream = self._stream
+        if isinstance(stream, list) and key == len(stream):
+            stream.append(value)
+        else:
+            stream[key] = value
+        if is_failure(value):
+            self._failures.append(value)