--- conflicted
+++ resolved
@@ -2,12 +2,19 @@
 import os
 import signal
 import atexit
+import socket
 from time import time
 import random
 import threading
 from multiprocessing import current_process
+from multiprocessing.queues import Empty
 from threading import current_thread
 
+try:    #pragma nocover
+    import queue
+except ImportError: #pragma nocover
+    import Queue as queue
+ThreadQueue = queue.Queue
 
 from pulsar import AlreadyCalledError, AlreadyRegistered,\
                    ActorAlreadyStarted, LogginMixin, system, Config
@@ -16,13 +23,13 @@
 from .eventloop import IOLoop, setid
 from .proxy import ActorProxy, ActorMessage, get_command, get_proxy
 from .defer import make_async, is_failure, iteritems, itervalues,\
-                     pickle, safe_async, log_failure, make_async, is_async,\
-                     EXIT_EXCEPTIONS
+                     pickle, async, log_failure, is_async,\
+                     as_failure, EXIT_EXCEPTIONS
 from .mailbox import IOQueue, mailbox
 from .access import set_local_data, is_mainthread, get_actor, remove_actor
 
 
-__all__ = ['is_actor', 'send', 'Actor', 'ACTOR_STATES', 'Pulsar']
+__all__ = ['is_actor', 'send', 'Actor', 'ACTOR_STATES', 'Pulsar', 'ThreadQueue']
 
 ACTOR_STATES = AttributeDictionary(INITIAL=0X0,
                                    INACTIVE=0X1,
@@ -36,19 +43,14 @@
                             ACTOR_STATES.STOPPING: 'stopping',
                             ACTOR_STATES.CLOSE: 'closed',
                             ACTOR_STATES.TERMINATE:'terminated'}
+EXIT_SIGNALS = (signal.SIGINT, signal.SIGTERM, signal.SIGABRT, system.SIGQUIT)
 #
 # LOW LEVEL CONSTANTS - NO NEED TO CHANGE THOSE ###########################
-ACTOR_NOTIFY = 30    # NOTIFY AT LEAST AFTER THESE SECONDS
+MIN_NOTIFY = 5     # DON'T NOTIFY BELOW THIS INTERVAL
+MAX_NOTIFY = 30    # NOTIFY AT LEAST AFTER THESE SECONDS
 ACTOR_TERMINATE_TIMEOUT = 2 # TIMEOUT WHEN JOINING A TERMINATING ACTOR
 ACTOR_TIMEOUT_TOLERANCE = 0.6
 ACTOR_STOPPING_LOOPS = 5
-<<<<<<< HEAD
-
-=======
-EMPTY_TUPLE = ()
-EMPTY_DICT = {}
- 
->>>>>>> 1587b57e
 
 def is_actor(obj):
     return isinstance(obj, Actor)
@@ -92,16 +94,6 @@
                           handlers=self.cfg.loghandlers)
         
 
-class NotifyTask:
-    
-    def __init__(self, actor):
-        self.actor = actor
-        
-    def __call__(self):
-        if self.actor.active():
-            self.actor.notify()
-            
-        
 class Actor(Pulsar):
     '''The base class for concurrent programming in pulsar. In computer science,
 the **Actor model** is a mathematical model of concurrent computation that
@@ -196,18 +188,13 @@
 '''
     exit_code = None
     mailbox = None
-    _notify_task = None
-    stopping_start = None
-    stopping_end = None
+    signal_queue = None
     
     def __init__(self, impl):
         self.__impl = impl
-        on_task = impl.params.pop('on_task', None)
         on_event = impl.params.pop('on_event', None)
         ioqueue = impl.params.pop('ioqueue', None)
         if not self.is_arbiter():
-            if on_task:
-                self.on_task = lambda : on_task(self)
             if on_event:
                 self.on_event = lambda fd, event: on_event(self, fd, event)
         else:
@@ -221,8 +208,9 @@
         self.arbiter = impl.params.pop('arbiter', None)
         self.monitor = impl.params.pop('monitor', None)
         self.proxy_mailboxes = {}
-        self.params = AttributeDictionary(self.on_init(**impl.params))
+        self.params = AttributeDictionary(**impl.params)
         del impl.params
+        setid(self)
 
     def __repr__(self):
         return self.impl.unique_name
@@ -286,10 +274,10 @@
         if self.state == ACTOR_STATES.INITIAL:
             self.configure_logging()
             self._setup_ioloop()
-            setid(self)
+            events.fire('start', self)
+            self.on_start()
+            self.periodic_task()
             self.state = ACTOR_STATES.RUN
-            self.periodic_task()
-            self.on_start()
             self._run()
             
     def command(self, action):
@@ -362,34 +350,29 @@
     ############################################################################
     ##    EVENT HANDLING
     ############################################################################
+    @async()
     def handle_fd_event(self, fd, event):
         '''This function should be used when registering events
- on file descriptors. It is called by the :attr:`requestloop` when an event
- occurs on file descriptor *fd*.'''
+ on file descriptors registered with the :attr:`requestloop`.'''
         self.request_processed += 1
         self.concurrent_requests += 1
-        msg = safe_async(self.on_event, args=(fd, event))
-        msg.addBoth(self.end_event)
-
-    def end_event(self, result):
+        try:
+            future = make_async(self.on_event(fd, event))
+        except Exception as e:
+            result = as_failure(e)
+        else:
+            yield future
+            result = future.result
         self.concurrent_requests -= 1
         log_failure(result)
         max_requests = self.cfg.max_requests
-        should_stop = max_requests and self.request_processed >= max_requests
-        if should_stop:
-            self.logger.info("Shutting down %s. Max requests reached.", self)
+        if max_requests and self.request_processed >= max_requests:
+            self.logger.warn("Shutting down %s. Max requests reached.", self)
             self.stop()
 
     ############################################################################
     ##    CALLBACKS
     ############################################################################
-    def on_init(self, **kwargs):
-        '''The :ref:`actor callback <actor-callbacks>` run **once** at the
-end of initialisation (after forking). No event loops available yet. This is a
-chance to modify the actor with *kwargs*. By defaults it returns the
-parameters to be included in the :attr:`params`.'''
-        return kwargs
-
     def on_start(self):
         '''The :ref:`actor callback <actor-callbacks>` run **once** just before
 the actor starts (after forking) its event loop. Every attribute is available,
@@ -431,7 +414,7 @@
 and closing its :attr:`Actor.mailbox`. Once everything is closed
 properly this actor will go out of scope.'''
         if force or self.state <= ACTOR_STATES.RUN:
-            self.stopping_start = time()
+            events.fire('stop', self)
             self.state = ACTOR_STATES.STOPPING
             self.exit_code = exit_code
             try:
@@ -445,14 +428,11 @@
     def exit(self, result=None):
         '''Exit from the :class:`Actor` domain.'''
         if not self.stopped():
-            self.ioloop.remove_task(self._notify_task)
-            self.requestloop.remove_task(self)
             self.mailbox.close()
             # we don't want monitors to stop the request loop
             if not self.is_monitor():
                 self.requestloop.stop()
             self.state = ACTOR_STATES.CLOSE
-            self.stopping_end = time()
             self.logger.debug('%s exited', self)
             remove_actor(self)
             events.fire('exit', self)
@@ -462,18 +442,24 @@
     #    INTERNALS
     ############################################################################
     def periodic_task(self):
-        if self.active():
-            self.send('arbiter', 'notify', self.info())
-            secs = min(ACTOR_TIMEOUT_TOLERANCE*self.cfg.timeout, ACTOR_NOTIFY)
-            self.ioloop.add_timeout(secs, self.periodic_task)
-        else:
-            self.ioloop.add_callback(self.periodic_task)
+        if self.can_continue():
+            if self.active():
+                self.send('arbiter', 'notify', self.info())
+                secs = max(ACTOR_TIMEOUT_TOLERANCE*self.cfg.timeout, MIN_NOTIFY)
+                next = time() + min(secs, MAX_NOTIFY)
+                self.ioloop.add_timeout(next, self.periodic_task)
+            else:
+                self.ioloop.add_callback(self.periodic_task, False)
         
     def proxy_mailbox(self, address):
         m = self.proxy_mailboxes.get(address)
         if not m:
-            m = mailbox(address=address)
-            self.proxy_mailboxes[address] = m
+            try:
+                m = mailbox(address=address)
+            except socket.error:
+                m = None
+            else:
+                self.proxy_mailboxes[address] = m
         return m
     
     def get_actor(self, aid):
@@ -512,15 +498,13 @@
                   'io_loops': self.ioloop.num_loops}
         if self.cpubound:
             events['request_loops'] = requestloop.num_loops
-        data = {'actor': actor,
-                'last_notified': self.params.last_notified,
-                'events': events}
+        data = {'actor': actor, 'events': events}
         if isp:
             data['system'] = system.system_info(self.pid)
         return self.on_info(data)
     
     def link_actor(self, proxy, address=None):
-        '''Add the *proxy* to the :attr:`` dictionary.
+        '''Add the *proxy* to the :attr:`linked_actors` dictionary.
 if *proxy* is not a class:`ActorProxy` instance raise an exception.'''
         if address:
             proxy.address = address
@@ -556,25 +540,40 @@
             #system.set_owner_process(cfg.uid, cfg.gid)
             if is_mainthread():
                 self.logger.debug('Installing signals')
-                # The default signal handling function in signal
-                sfun = getattr(self, 'signal', None)
+                self.signal_queue = ThreadQueue()
                 for name in system.ALL_SIGNALS:
-                    func = sfun
-                    if not func:
-                        func = getattr(self,'handle_%s' % name.lower(), None)
-                    if func:
-                        sig = getattr(signal, 'SIG%s' % name)
-                        try:
-                            signal.signal(sig, func)
-                        except ValueError:
-                            break
+                    sig = getattr(signal, 'SIG%s' % name)
+                    try:
+                        signal.signal(sig, self._queue_signal)
+                    except ValueError:
+                        break
         self.mailbox = mailbox(self)
         set_local_data(self)
-        self.logger.info('address %s', self.mailbox.address)
-
+        self.logger.info('%s started at address %s', self, self.mailbox.address)
+
+    def _queue_signal(self, sig, frame=None):
+        self.signal_queue.put(sig)
+        
+    def can_continue(self):
+        if self.signal_queue is not None:
+            while True:
+                try:
+                    sig = self.signal_queue.get(timeout=0.01)
+                except (Empty, IOError):
+                    break
+                if sig not in system.SIG_NAMES:
+                    self.logger.info("Ignoring unknown signal: %s", sig)
+                else:
+                    signame = system.SIG_NAMES.get(sig)
+                    if sig in EXIT_SIGNALS:
+                        self.logger.warn("Got signal %s. Stopping.", signame)
+                        self.stop(True)
+                        return False
+                    else:
+                        self.logger.debug('No handler for signal %s.', signame)
+        return True
+    
     def _run(self):
-        self._notify_task = NotifyTask(self)
-        self.ioloop.add_task(self._notify_task)
         try:
             self.requestloop.start()
         finally:
